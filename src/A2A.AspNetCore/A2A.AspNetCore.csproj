﻿<Project Sdk="Microsoft.NET.Sdk">

    <PropertyGroup>
        <TargetFrameworks>net9.0;net8.0</TargetFrameworks>

        <PublishAot>true</PublishAot>
        <EnableRequestDelegateGenerator>true</EnableRequestDelegateGenerator>
        <InterceptorsNamespaces>$(InterceptorsNamespaces);Microsoft.AspNetCore.Http.Generated</InterceptorsNamespaces>

<<<<<<< HEAD
    <!-- NuGet Package Properties -->
    <PackageId>A2A.AspNetCore</PackageId>
    <Description>ASP.NET Core extensions for the Agent2Agent (A2A) protocol.</Description>
    <PackageTags>Agent2Agent;a2a;agent;ai;llm;aspnetcore</PackageTags>
    <PackageReadmeFile>README.md</PackageReadmeFile>
    <IsPackable>true</IsPackable>
    <GenerateDocumentationFile>true</GenerateDocumentationFile>
    <GeneratePackageOnBuild>True</GeneratePackageOnBuild>
  </PropertyGroup>
=======
        <!-- NuGet Package Properties -->
        <PackageId>A2A.AspNetCore</PackageId>
        <Description>ASP.NET Core extensions for the Agent2Agent (A2A) protocol.</Description>
        <PackageTags>Agent2Agent;a2a;agent;ai;llm;aspnetcore</PackageTags>
        <PackageReadmeFile>README.md</PackageReadmeFile>
        <GenerateDocumentationFile>true</GenerateDocumentationFile>
        <AppDesignerFolder>Properties</AppDesignerFolder>
    </PropertyGroup>
>>>>>>> ae1cfa85

    <ItemGroup>
        <FrameworkReference Include="Microsoft.AspNetCore.App" />
      <PackageReference Include="Microsoft.VisualStudio.Threading.Analyzers">
          <PrivateAssets>all</PrivateAssets>
          <IncludeAssets>runtime; build; native; contentfiles; analyzers; buildtransitive</IncludeAssets>
      </PackageReference>
        <PackageReference Include="Microsoft.Extensions.ExtraAnalyzers">
            <PrivateAssets>all</PrivateAssets>
            <IncludeAssets>runtime; build; native; contentfiles; analyzers; buildtransitive</IncludeAssets>
        </PackageReference>
    </ItemGroup>

    <ItemGroup>
        <ProjectReference Include="..\A2A\A2A.csproj" />
    </ItemGroup>

    <ItemGroup>
        <None Include="..\..\README.md" pack="true" PackagePath="\" />
    </ItemGroup>

</Project><|MERGE_RESOLUTION|>--- conflicted
+++ resolved
@@ -7,17 +7,6 @@
         <EnableRequestDelegateGenerator>true</EnableRequestDelegateGenerator>
         <InterceptorsNamespaces>$(InterceptorsNamespaces);Microsoft.AspNetCore.Http.Generated</InterceptorsNamespaces>
 
-<<<<<<< HEAD
-    <!-- NuGet Package Properties -->
-    <PackageId>A2A.AspNetCore</PackageId>
-    <Description>ASP.NET Core extensions for the Agent2Agent (A2A) protocol.</Description>
-    <PackageTags>Agent2Agent;a2a;agent;ai;llm;aspnetcore</PackageTags>
-    <PackageReadmeFile>README.md</PackageReadmeFile>
-    <IsPackable>true</IsPackable>
-    <GenerateDocumentationFile>true</GenerateDocumentationFile>
-    <GeneratePackageOnBuild>True</GeneratePackageOnBuild>
-  </PropertyGroup>
-=======
         <!-- NuGet Package Properties -->
         <PackageId>A2A.AspNetCore</PackageId>
         <Description>ASP.NET Core extensions for the Agent2Agent (A2A) protocol.</Description>
@@ -26,7 +15,6 @@
         <GenerateDocumentationFile>true</GenerateDocumentationFile>
         <AppDesignerFolder>Properties</AppDesignerFolder>
     </PropertyGroup>
->>>>>>> ae1cfa85
 
     <ItemGroup>
         <FrameworkReference Include="Microsoft.AspNetCore.App" />
